--- conflicted
+++ resolved
@@ -72,14 +72,8 @@
     sudo snap install spark-client --channel 3.4/edge || print_error "Failed to install Spark Client"
 
     # Adding Helm repos and ignoring errors if the repo already exists
-<<<<<<< HEAD
     sudo microk8s helm repo add nessie-helm https://charts.projectnessie.org || true
     helm repo update
-=======
-    print_info "Adding Helm repositories..."
-    sudo microk8s helm repo add bitnami https://charts.bitnami.com/bitnami || true
-    sudo microk8s helm repo add trino https://trinodb.github.io/charts || true
->>>>>>> a2c6d2cb
 }
 
 configure_spark() {
@@ -153,137 +147,6 @@
     aws s3api put-object --bucket=logs --key=spark-events/ --profile=$MINIO_PROFILE_NAME
 }
 
-<<<<<<< HEAD
-=======
-deploy_postgresql() {
-    print_info "Creating namespace 'trino'..."
-    kubectl get namespace | grep -q "^trino " || kubectl create namespace trino
-
-    print_info "Deploy PostgreSQL for Hive Metastore..."
-    mkdir -p k8s/hive-metastore-postgresql
-    cat <<EOF > k8s/hive-metastore-postgresql/values.yaml
-global:
-  postgresql:
-    auth:
-      postgresPassword: admin
-      database: metastore_db
-      username: admin
-      password: admin
-EOF
-    sudo microk8s helm upgrade --install hive-metastore-postgresql bitnami/postgresql -n trino -f k8s/hive-metastore-postgresql/values.yaml
-}
-
-deploy_hive_metastore() {
-    print_info "Deploy Hive Metastore..."
-    mkdir -p k8s/hive-metastore
-    cat <<EOF > k8s/hive-metastore/values.yaml
-conf:
-  hiveSite:
-    hive.metastore.uris: thrift://my-hive-metastore:9083
-    javax.jdo.option.ConnectionDriverName: org.postgresql.Driver
-    javax.jdo.option.ConnectionURL: jdbc:postgresql://hive-metastore-postgresql:5432/metastore_db
-    javax.jdo.option.ConnectionUserName: admin
-    javax.jdo.option.ConnectionPassword: admin
-
-    fs.defaultFS: s3a://warehouse
-    hive.metastore.warehouse.dir: s3a://warehouse
-    # metastore.warehouse.dir: s3a://warehouse
-    fs.s3a.connection.ssl.enabled: false
-    fs.s3a.impl: org.apache.hadoop.fs.s3a.S3AFileSystem
-    fs.s3a.endpoint: http://$AWS_S3_ENDPOINT
-    fs.s3a.access.key: $AWS_ACCESS_KEY
-    fs.s3a.secret.key: $AWS_SECRET_KEY
-    fs.s3a.path.style.access: true
-
-hiveMetastoreDb:
-  host: hive-metastore-postgresql
-  port: 5432
-
-EOF
-    sudo microk8s helm upgrade --install my-hive-metastore -n trino -f k8s/hive-metastore/values.yaml k8s/charts/hive-metastore
-    # Wait for the Hive Metastore service to be ready
-    while ! kubectl get service my-hive-metastore -n trino &>/dev/null; do
-        print_info "Waiting for Hive Metastore service to be ready..."
-        sleep 10
-    done
-    # Get the IP address of the Hive Metastore service
-    hive_metastore_ip=$(kubectl get service my-hive-metastore -n trino -o jsonpath='{.spec.clusterIP}')
-    hive_metastore_port=$(kubectl get service my-hive-metastore -n trino -o jsonpath='{.spec.ports[0].port}')
-    export HIVE_METASTORE_URL="$hive_metastore_ip:$hive_metastore_port"
-    echo "Hive Metastore URL: $HIVE_METASTORE_URL"
-}
-
-deploy_redis() {
-    print_info "Deploy Redis..."
-    cat <<EOF > k8s/redis/values.yaml
-global:
-  redis:
-    password: trino_demo_password
-EOF
-
-    if ! kubectl get secret redis-table-definition -n trino &>/dev/null; then
-        kubectl create secret generic redis-table-definition --from-file=k8s/redis/test.json -n trino
-    else
-        print_info "Secret 'redis-table-definition' already exists. Skipping creation."
-    fi
-    sudo microk8s helm upgrade --install my-redis bitnami/redis -n trino -f k8s/redis/values.yaml
-}
-
-deploy_trino() {
-    print_info "Deploy Trino..."
-    mkdir -p k8s/trino
-    cat <<EOF > k8s/trino/values.yaml
-
-image:
-  repository: trinodb/trino
-  tag: 474
-
-catalogs:
-  tpch: |-
-    connector.name=tpch
-    tpch.splits-per-node=4
-  tpcds: |-
-    connector.name=tpcds
-    tpcds.splits-per-node=4
-  minio: |-
-    connector.name=hive
-    hive.metastore.uri=thrift://my-hive-metastore:9083
-    hive.s3.path-style-access=true
-    hive.s3.endpoint=http://$AWS_S3_ENDPOINT
-    hive.s3.aws-access-key=$AWS_ACCESS_KEY
-    hive.s3.aws-secret-key=$AWS_SECRET_KEY
-    hive.non-managed-table-writes-enabled=true
-    hive.s3select-pushdown.enabled=true
-    hive.storage-format=ORC
-    hive.allow-drop-table=true
-    hive.s3.ssl.enabled=false
-  lakehouse: |-
-    connector.name=iceberg
-    hive.metastore.uri=thrift://my-hive-metastore:9083
-    s3.endpoint=http://10.152.183.128
-    s3.path-style-access=true
-    s3.aws-access-key=licizle6KWXBi44k1FNT
-    s3.aws-secret-key=qn8CljmFNMkL8pxYwYB1ytxHUb66jH9eqDuXVMe2
-    fs.native-s3.enabled=true
-    # warehouse=s3a://curated/iceberg/db
-    # s3.ssl.enabled=false
-
-secretMounts:
-  - name: redis-table-schema-volume
-    path: /etc/redis
-    secretName: redis-table-definition
-
-EOF
-    sudo microk8s helm upgrade --install my-trino trino/trino --version 0.7.0 --namespace trino -f k8s/trino/values.yaml
-
-    # Get trino service IP and port
-    trino_ip=$(kubectl get service my-trino -n trino -o jsonpath='{.spec.clusterIP}')
-    trino_port=$(kubectl get service my-trino -n trino -o jsonpath='{.spec.ports[0].port}')
-    trino_ui_url=$trino_ip:$trino_port
-    echo "Trino UI URL: http://$trino_ui_url"
-}
-
->>>>>>> a2c6d2cb
 deploy_dremio() {
 
     print_info "Creating namespace 'dremio'..."
